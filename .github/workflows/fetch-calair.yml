name: Fetch Madrid Air Quality (yesterday)

<<<<<<< HEAD
on:
  schedule:
    - cron: "15 7 * * *"  # 07:15 UTC ≈ 09:15 CEST
  workflow_dispatch:

jobs:
  fetch:
=======
'on':
  schedule:
    - cron: "0,15,30,45 21,22,23 * * *"   # 23:00→01:45 Madrid en verano (UTC+2)
    - cron: "0,15,30,45 22,23,0 * * *"    # 23:00→01:45 Madrid en invierno (UTC+1)
  workflow_dispatch:
    inputs:
      max_retries:
        description: "CALAIR_MAX_RETRIES (default 1)"
        required: false
        default: "1"
      wait_seconds:
        description: "CALAIR_WAIT_SECONDS (default 60)"
        required: false
        default: "60"

jobs:
  fetch-and-commit:
    timeout-minutes: 7
>>>>>>> 9905cf95
    runs-on: ubuntu-latest
    steps:
      - name: Checkout
        uses: actions/checkout@v4
        with:
          persist-credentials: false

      - name: Compute yesterday in Europe/Madrid
        id: date
        run: |
          python3 - <<'PY' >> "$GITHUB_OUTPUT"
          from datetime import datetime, timedelta
          from zoneinfo import ZoneInfo
          y = (datetime.now(ZoneInfo("Europe/Madrid")) - timedelta(days=1))
          print(f"YEAR={y:%Y}")
          print(f"MONTH={y:%m}")
          print(f"DAY={y:%d}")
          PY

      - name: Fetch dataset with retry
        run: |
          set -euo pipefail
          YEAR='${{ steps.date.outputs.YEAR }}'
          MONTH='${{ steps.date.outputs.MONTH }}'
          DAY='${{ steps.date.outputs.DAY }}'
          URL="https://datos.madrid.es/egob/catalogo/300755-12751602-calidad-aire-tiempo-real-acumula.json?MES=${MONTH}&ANO=${YEAR}&DIA=${DAY}"
          echo "Fetching: $URL"

          sudo apt-get update -y >/dev/null
          sudo apt-get install -y jq >/dev/null

<<<<<<< HEAD
          for attempt in 1 2 3 4 5 6; do
            code=$(curl -sS -w '%{http_code}' -L -o calair.json "$URL" || echo 000)
            if [ "$code" = "200" ] && [ -s calair.json ] && jq -e . calair.json >/dev/null 2>&1; then
              echo "OK on attempt $attempt"
              break
            fi
            echo "Not ready (code=$code). Retrying in 10 minutes..."
            sleep 600
          done
=======
      - name: Run fetch script (JSON + CSV + history.csv)
        run: |
          set -e
          # Reintentos y espera configurables (inputs -> env)
          export CALAIR_MAX_RETRIES="${{ github.event.inputs.max_retries || '1' }}"
          export CALAIR_WAIT_SECONDS="${{ github.event.inputs.wait_seconds || '60' }}"
          python scripts/fetch_calair.py
>>>>>>> 9905cf95

          if ! [ -s calair.json ]; then
            echo "Data not available yet, failing job so it retries later." >&2
            exit 1
          fi

      - name: Save file
        run: |
          set -euo pipefail
          YEAR='${{ steps.date.outputs.YEAR }}'
          MONTH='${{ steps.date.outputs.MONTH }}'
          DAY='${{ steps.date.outputs.DAY }}'
          mkdir -p datasets/calidad-aire/"$YEAR"/"$MONTH"
          mv calair.json datasets/calidad-aire/"$YEAR"/"$MONTH"/"$DAY".json
          echo "Saved to datasets/calidad-aire/$YEAR/$MONTH/$DAY.json"

      - name: Commit and push
        uses: stefanzweifel/git-auto-commit-action@v5
        with:
          commit_message: "calidad-aire: fetch ${{ steps.date.outputs.YEAR }}-${{ steps.date.outputs.MONTH }}-${{ steps.date.outputs.DAY }} (Europe/Madrid yesterday)"
          file_pattern: datasets/calidad-aire/**
<|MERGE_RESOLUTION|>--- conflicted
+++ resolved
@@ -1,14 +1,5 @@
-name: Fetch Madrid Air Quality (yesterday)
+name: Fetch calair_tiemporeal (daily)
 
-<<<<<<< HEAD
-on:
-  schedule:
-    - cron: "15 7 * * *"  # 07:15 UTC ≈ 09:15 CEST
-  workflow_dispatch:
-
-jobs:
-  fetch:
-=======
 'on':
   schedule:
     - cron: "0,15,30,45 21,22,23 * * *"   # 23:00→01:45 Madrid en verano (UTC+2)
@@ -27,49 +18,36 @@
 jobs:
   fetch-and-commit:
     timeout-minutes: 7
->>>>>>> 9905cf95
     runs-on: ubuntu-latest
+    permissions:
+      contents: write
     steps:
-      - name: Checkout
+      - name: Checkout default branch
         uses: actions/checkout@v4
         with:
-          persist-credentials: false
+          fetch-depth: 1
+          ref: main
 
-      - name: Compute yesterday in Europe/Madrid
-        id: date
+      - name: Show HEAD and script version
         run: |
-          python3 - <<'PY' >> "$GITHUB_OUTPUT"
-          from datetime import datetime, timedelta
-          from zoneinfo import ZoneInfo
-          y = (datetime.now(ZoneInfo("Europe/Madrid")) - timedelta(days=1))
-          print(f"YEAR={y:%Y}")
-          print(f"MONTH={y:%m}")
-          print(f"DAY={y:%d}")
-          PY
+          git log -1 --oneline
+          echo "==== scripts/fetch_calair.py (primeras 60 líneas) ===="
+          sed -n '1,60p' scripts/fetch_calair.py || true
 
-      - name: Fetch dataset with retry
+      - name: Quick API sanity (curl)
         run: |
-          set -euo pipefail
-          YEAR='${{ steps.date.outputs.YEAR }}'
-          MONTH='${{ steps.date.outputs.MONTH }}'
-          DAY='${{ steps.date.outputs.DAY }}'
-          URL="https://datos.madrid.es/egob/catalogo/300755-12751602-calidad-aire-tiempo-real-acumula.json?MES=${MONTH}&ANO=${YEAR}&DIA=${DAY}"
-          echo "Fetching: $URL"
+          set -e
+          echo "HEADERS >>>"
+          curl -I --retry 3 --max-time 30 "https://ciudadesabiertas.madrid.es/dynamicAPI/API/query/calair_tiemporeal.json?pageSize=5000" || true
+          echo "SAMPLE (first 500 bytes) >>>"
+          curl -s --retry 3 --max-time 60 "https://ciudadesabiertas.madrid.es/dynamicAPI/API/query/calair_tiemporeal.json?pageSize=5000" | head -c 500 || true
+          echo
 
-          sudo apt-get update -y >/dev/null
-          sudo apt-get install -y jq >/dev/null
+      - name: Set up Python
+        uses: actions/setup-python@v5
+        with:
+          python-version: "3.11"
 
-<<<<<<< HEAD
-          for attempt in 1 2 3 4 5 6; do
-            code=$(curl -sS -w '%{http_code}' -L -o calair.json "$URL" || echo 000)
-            if [ "$code" = "200" ] && [ -s calair.json ] && jq -e . calair.json >/dev/null 2>&1; then
-              echo "OK on attempt $attempt"
-              break
-            fi
-            echo "Not ready (code=$code). Retrying in 10 minutes..."
-            sleep 600
-          done
-=======
       - name: Run fetch script (JSON + CSV + history.csv)
         run: |
           set -e
@@ -77,25 +55,23 @@
           export CALAIR_MAX_RETRIES="${{ github.event.inputs.max_retries || '1' }}"
           export CALAIR_WAIT_SECONDS="${{ github.event.inputs.wait_seconds || '60' }}"
           python scripts/fetch_calair.py
->>>>>>> 9905cf95
 
-          if ! [ -s calair.json ]; then
-            echo "Data not available yet, failing job so it retries later." >&2
-            exit 1
-          fi
+      - name: List output files
+        run: |
+          echo "=== Tree data/calair ==="
+          ls -Ral data/calair || true
+          echo "=== history.csv head/tail ==="
+          head -n 3 data/calair/history.csv || true
+          tail -n 3 data/calair/history.csv || true
 
-      - name: Save file
+      - name: Commit & push if changed
         run: |
-          set -euo pipefail
-          YEAR='${{ steps.date.outputs.YEAR }}'
-          MONTH='${{ steps.date.outputs.MONTH }}'
-          DAY='${{ steps.date.outputs.DAY }}'
-          mkdir -p datasets/calidad-aire/"$YEAR"/"$MONTH"
-          mv calair.json datasets/calidad-aire/"$YEAR"/"$MONTH"/"$DAY".json
-          echo "Saved to datasets/calidad-aire/$YEAR/$MONTH/$DAY.json"
-
-      - name: Commit and push
-        uses: stefanzweifel/git-auto-commit-action@v5
-        with:
-          commit_message: "calidad-aire: fetch ${{ steps.date.outputs.YEAR }}-${{ steps.date.outputs.MONTH }}-${{ steps.date.outputs.DAY }} (Europe/Madrid yesterday)"
-          file_pattern: datasets/calidad-aire/**
+          git config user.name "github-actions[bot]"
+          git config user.email "github-actions[bot]@users.noreply.github.com"
+          if [ -n "$(git status --porcelain)" ]; then
+            git add data/calair
+            git commit -m "chore: daily calair (json+csv) + update history.csv [skip ci]"
+            git push
+          else
+            echo "No changes to commit."
+          fi