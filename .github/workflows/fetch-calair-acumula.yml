--- conflicted
+++ resolved
@@ -80,21 +80,11 @@
         uses: peter-evans/create-pull-request@v6
         with:
           token: ${{ secrets.GITHUB_TOKEN }}
-<<<<<<< HEAD
-          commit-message: "chore: calair ult ayer -> data/calair/latest.flat.csv [skip ci]"
-          title: "chore: calair ult ayer -> data/calair/latest.flat.csv"
-          body: |
-            Automated update for ${{ steps.date.outputs.YEAR }}-${{ steps.date.outputs.MONTH }}-${{ steps.date.outputs.DAY }}.
-          branch: automation/calair-ult-ayer-${{ steps.date.outputs.YEAR }}${{ steps.date.outputs.MONTH }}${{ steps.date.outputs.DAY }}
-          delete-branch: true
-          branch-suffix: timestamp
-=======
           commit-message: chore: calair ult ayer -> data/calair/latest.flat.csv [skip ci]
           title: chore: calair ult ayer -> data/calair/latest.flat.csv
           body: |
             Automated update for ${{ steps.date.outputs.YEAR }}-${{ steps.date.outputs.MONTH }}-${{ steps.date.outputs.DAY }}.
           branch: automation/calair-ult-ayer-${{ steps.date.outputs.YEAR }}${{ steps.date.outputs.MONTH }}${{ steps.date.outputs.DAY }}
->>>>>>> bd9c8ddf
           base: main
           add-paths: |
             data/calair/latest.flat.csv